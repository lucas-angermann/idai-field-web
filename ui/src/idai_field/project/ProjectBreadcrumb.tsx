--- conflicted
+++ resolved
@@ -50,16 +50,6 @@
     }
 
     return result;
-<<<<<<< HEAD
-};
-
-
-const homeHeadingStyle: CSSProperties = {
-    fontSize: '18px',
-    color: 'black'
-=======
->>>>>>> 93a84910
-};
 
 
 const predecessorContainerStyle = (i: number): CSSProperties => ({
