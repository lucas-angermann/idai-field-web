--- conflicted
+++ resolved
@@ -1,10 +1,5 @@
-<<<<<<< HEAD
-import React, {CSSProperties, useEffect, useState} from 'react';
-import {Carousel} from 'react-bootstrap';
-=======
-import React from 'react';
-import { Carousel, Jumbotron } from 'react-bootstrap';
->>>>>>> 60f17ed3
+import React, { CSSProperties, useEffect, useState } from 'react';
+import { Carousel } from 'react-bootstrap';
 import './Download.css';
 
 
@@ -48,28 +43,18 @@
     }, []);
 
     return <div>
-<<<<<<< HEAD
-        {getCarousel()}
-        {getDownloadSection(latestVersion)}
+        { getCarousel() }
+        { getDownloadSection(latestVersion) }
     </div>;
 };
 
 
 const getCarousel = () => {
 
-    return <div style={carouselContainerStyle}>
+    return <div style={ carouselContainerStyle }>
         <Carousel>
-            {getCarouselItems()}
+            { getCarouselItems() }
         </Carousel>
-=======
-        <Jumbotron>
-            <div className="container">
-                <Carousel>
-                    { getCarouselItems() }
-                </Carousel>
-            </div>
-        </Jumbotron>
->>>>>>> 60f17ed3
     </div>;
 };
 
@@ -91,20 +76,20 @@
 
     if (latestVersion === '') return;
 
-    return <div style={downloadContainerStyle}>
+    return <div style={ downloadContainerStyle }>
         <h1>iDAI.field herunterladen</h1>
         <p className="lead text-muted">Hier können Sie die aktuelle Version von iDAI.field herunterladen.</p>
         <p>Es werden Pakete für macOS und Windows zur Verfügung gestellt.</p>
-        <p>Aktuelle Version: <strong>{latestVersion}</strong></p>
+        <p>Aktuelle Version: <strong>{ latestVersion }</strong></p>
         <p>
-            <a href={"https://github.com/dainst/idai-field/releases/download/v" + latestVersion + "/iDAI.field-"
-            + latestVersion + "-Windows.exe"} className="btn btn-primary my-2">
+            <a href={ 'https://github.com/dainst/idai-field/releases/download/v' + latestVersion + '/iDAI.field-'
+            + latestVersion + '-Windows.exe' } className="btn btn-primary my-2">
                 <span className="fa fa-windows"></span>
                 Download für Windows
                 <span className="fa fa-download"></span>
             </a>
-            <a href={"https://github.com/dainst/idai-field/releases/download/v" + latestVersion + "/iDAI.field-"
-            + latestVersion + "-MacOS.dmg"} className="btn btn-primary my-2">
+            <a href={ 'https://github.com/dainst/idai-field/releases/download/v' + latestVersion + '/iDAI.field-'
+            + latestVersion + '-MacOS.dmg' } className="btn btn-primary my-2">
                 <span className="fa fa-apple"></span>
                 Download für macOS
                 <span className="fa fa-download"></span>
