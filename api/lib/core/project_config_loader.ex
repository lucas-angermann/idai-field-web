--- conflicted
+++ resolved
@@ -2,16 +2,11 @@
   require Logger
   use Agent
 
-<<<<<<< HEAD
   def start_link({project_config_dir_name, database_names}) do
-    configs = for database <- database_names, into: %{} do
-=======
-  def start_link({config_dir_name, database_names}) do
-
+    
     databases = database_names || Core.Config.get(:couchdb_databases)
-
+    
     configs = for database <- databases, into: %{} do
->>>>>>> 87674d74
       {
         database,
         load(project_config_dir_name, database)
